// Copyright (c) Microsoft. All rights reserved.
// Licensed under the MIT license. See LICENSE file in the project root for full license information.

#define SECURITY_WIN32
#ifdef WINCE
#define UNICODE // Only Unicode version of secur32.lib functions supported on Windows CE
#define SCH_USE_STRONG_CRYPTO  0x00400000 // not defined in header file
#endif

#ifdef UNICODE
#define SEC_TCHAR   SEC_WCHAR
#else
#define SEC_TCHAR   SEC_CHAR
#endif

#include <stdlib.h>
#ifdef _CRTDBG_MAP_ALLOC
#include <crtdbg.h>
#endif


#include <stddef.h>
#include <stdio.h>
#include <stdbool.h>
#include "azure_c_shared_utility/tlsio.h"
#include "azure_c_shared_utility/tlsio_schannel.h"
#include "azure_c_shared_utility/socketio.h"
#include "windows.h"
#include "sspi.h"
#include "schannel.h"
#include "azure_c_shared_utility/xlogging.h"
#include "azure_c_shared_utility/x509_schannel.h"
#include "azure_c_shared_utility/crt_abstractions.h"

typedef enum TLSIO_STATE_TAG
{
    TLSIO_STATE_NOT_OPEN,
    TLSIO_STATE_OPENING_UNDERLYING_IO,
    TLSIO_STATE_HANDSHAKE_CLIENT_HELLO_SENT,
    TLSIO_STATE_HANDSHAKE_SERVER_HELLO_RECEIVED,
    TLSIO_STATE_OPEN,
    TLSIO_STATE_CLOSING,
    TLSIO_STATE_ERROR
} TLSIO_STATE;

typedef struct TLS_IO_INSTANCE_TAG
{
    XIO_HANDLE socket_io;
    ON_IO_OPEN_COMPLETE on_io_open_complete;
    ON_IO_CLOSE_COMPLETE on_io_close_complete;
    ON_BYTES_RECEIVED on_bytes_received;
    ON_IO_ERROR on_io_error;
    void* on_io_open_complete_context;
    void* on_io_close_complete_context;
    void* on_bytes_received_context;
    void* on_io_error_context;
    CtxtHandle security_context;
    TLSIO_STATE tlsio_state;
	SEC_TCHAR* host_name;
	CredHandle credential_handle;
    bool credential_handle_allocated;
    unsigned char* received_bytes;
    size_t received_byte_count;
    size_t buffer_size;
    size_t needed_bytes;
    const char* x509certificate;
    const char* x509privatekey;
    X509_SCHANNEL_HANDLE x509_schannel_handle;
} TLS_IO_INSTANCE;

/*this function will clone an option given by name and value*/
static void* tlsio_schannel_CloneOption(const char* name, const void* value)
{
    void* result;
    if (
        (name == NULL) || (value == NULL)
        )
    {
        LogError("invalid parameter detected: const char* name=%p, const void* value=%p", name, value);
        result = NULL;
    }
    else
    {
        if (strcmp(name, "x509certificate") == 0)
        {
			if (mallocAndStrcpy_s((char**)&result, (const char *) value) != 0)
            {
                LogError("unable to mallocAndStrcpy_s x509certificate value");
                result = NULL;
            }
            else
            {
                /*return as is*/
            }
        }
        else if (strcmp(name, "x509privatekey") == 0)
        {
			if (mallocAndStrcpy_s((char**)&result, (const char *) value) != 0)
            {
                LogError("unable to mallocAndStrcpy_s x509privatekey value");
                result = NULL;
            }
            else
            {
                /*return as is*/
            }
        }
        else
        {
            LogError("not handled option : %s", name);
            result = NULL;
        }
    }
    return result;
}

/*this function destroys an option previously created*/
static void tlsio_schannel_DestroyOption(const char* name, const void* value)
{
    /*since all options for this layer are actually string copies., disposing of one is just calling free*/
    if (
        (name == NULL) || (value == NULL)
        )
    {
        LogError("invalid parameter detected: const char* name=%p, const void* value=%p", name, value);
    }
    else
    {
        if (
            (strcmp(name, "x509certificate") == 0) ||
            (strcmp(name, "x509privatekey") == 0)
            )
        {
            free((void*)value);
        }
        else
        {
            LogError("not handled option : %s", name);
        }
    }
}

static OPTIONHANDLER_HANDLE tlsio_schannel_retrieveoptions(CONCRETE_IO_HANDLE handle)
{
    OPTIONHANDLER_HANDLE result;
    if (handle == NULL)
    {
        LogError("invalid parameter detected: CONCRETE_IO_HANDLE handle=%p", handle);
        result = NULL;
    }
    else
    {
        result = OptionHandler_Create(tlsio_schannel_CloneOption, tlsio_schannel_DestroyOption, tlsio_schannel_setoption);
        if (result == NULL)
        {
            LogError("unable to OptionHandler_Create");
            /*return as is*/
        }
        else
        {
            /*this layer cares about the certificates and the x509 credentials*/
            TLS_IO_INSTANCE* tls_io_instance = (TLS_IO_INSTANCE*)handle;
            if (
                (tls_io_instance->x509certificate != NULL) &&
                (OptionHandler_AddOption(result, "x509certificate", tls_io_instance->x509certificate) != 0)
                )
            {
                LogError("unable to save x509certificate option");
                OptionHandler_Destroy(result);
                result = NULL;
            }
            else if (
                (tls_io_instance->x509privatekey != NULL) &&
                (OptionHandler_AddOption(result, "x509privatekey", tls_io_instance->x509privatekey) != 0)
                )
            {
                LogError("unable to save x509privatekey option");
                OptionHandler_Destroy(result);
                result = NULL;
            }
            else
            {
                /*all is fine, all interesting options have been saved*/
                /*return as is*/
            }
        }
    }
    return result;
}

static const IO_INTERFACE_DESCRIPTION tlsio_schannel_interface_description =
{
    tlsio_schannel_retrieveoptions,
    tlsio_schannel_create,
    tlsio_schannel_destroy,
    tlsio_schannel_open,
    tlsio_schannel_close,
    tlsio_schannel_send,
    tlsio_schannel_dowork,
    tlsio_schannel_setoption
};

static void indicate_error(TLS_IO_INSTANCE* tls_io_instance)
{
    if (tls_io_instance->on_io_error != NULL)
    {
        tls_io_instance->on_io_error(tls_io_instance->on_io_error_context);
    }
}

static int resize_receive_buffer(TLS_IO_INSTANCE* tls_io_instance, size_t needed_buffer_size)
{
    int result;

    if (needed_buffer_size > tls_io_instance->buffer_size)
    {
		unsigned char* new_buffer = (unsigned char*) realloc(tls_io_instance->received_bytes, needed_buffer_size);
        if (new_buffer == NULL)
        {
            result = __LINE__;
        }
        else
        {
            tls_io_instance->received_bytes = new_buffer;
            tls_io_instance->buffer_size = needed_buffer_size;
            result = 0;
        }
    }
    else
    {
        result = 0;
    }

    return result;
}

static void on_underlying_io_close_complete(void* context)
{
    TLS_IO_INSTANCE* tls_io_instance = (TLS_IO_INSTANCE*)context;
    if (tls_io_instance->tlsio_state == TLSIO_STATE_CLOSING)
    {
        tls_io_instance->tlsio_state = TLSIO_STATE_NOT_OPEN;
        if (tls_io_instance->on_io_close_complete != NULL)
        {
            tls_io_instance->on_io_close_complete(tls_io_instance->on_io_close_complete_context);
        }

        /* Free security context resources corresponding to creation with open */
        DeleteSecurityContext(&tls_io_instance->security_context);

        if (tls_io_instance->credential_handle_allocated)
        {
            (void)FreeCredentialHandle(&tls_io_instance->credential_handle);
            tls_io_instance->credential_handle_allocated = false;
        }
    }
}

static void on_underlying_io_open_complete(void* context, IO_OPEN_RESULT io_open_result)
{
    TLS_IO_INSTANCE* tls_io_instance = (TLS_IO_INSTANCE*)context;

    if (tls_io_instance->tlsio_state != TLSIO_STATE_OPENING_UNDERLYING_IO)
    {
        tls_io_instance->tlsio_state = TLSIO_STATE_ERROR;
        indicate_error(tls_io_instance);
    }
    else
    {
        if (io_open_result != IO_OPEN_OK)
        {
            tls_io_instance->tlsio_state = TLSIO_STATE_NOT_OPEN;
            if (tls_io_instance->on_io_open_complete != NULL)
            {
                tls_io_instance->on_io_open_complete(tls_io_instance->on_io_open_complete_context, IO_OPEN_ERROR);
            }
        }
        else
        {
            SecBuffer init_security_buffers[2];
            ULONG context_attributes;
            SECURITY_STATUS status;
            SCHANNEL_CRED auth_data;

            auth_data.dwVersion = SCHANNEL_CRED_VERSION;
            if(tls_io_instance->x509_schannel_handle!=NULL)
            {
                PCCERT_CONTEXT certContext = x509_schannel_get_certificate_context(tls_io_instance->x509_schannel_handle);
                auth_data.cCreds = 1;
                auth_data.paCred = &certContext;
            }
            else
            {
                auth_data.cCreds = 0;
                auth_data.paCred = NULL;
            }
            auth_data.hRootStore = NULL;
            auth_data.cSupportedAlgs = 0;
            auth_data.palgSupportedAlgs = NULL;
            auth_data.grbitEnabledProtocols = 0;
            auth_data.dwMinimumCipherStrength = 0;
            auth_data.dwMaximumCipherStrength = 0;
            auth_data.dwSessionLifespan = 0;
            auth_data.dwFlags = SCH_USE_STRONG_CRYPTO | SCH_CRED_NO_DEFAULT_CREDS;
            auth_data.dwCredFormat = 0;

            status = AcquireCredentialsHandle(NULL, UNISP_NAME, SECPKG_CRED_OUTBOUND, NULL,
                &auth_data, NULL, NULL, &tls_io_instance->credential_handle, NULL);
            if (status != SEC_E_OK)
            {
                tls_io_instance->tlsio_state = TLSIO_STATE_ERROR;
                indicate_error(tls_io_instance);
            }
            else
            {
                tls_io_instance->credential_handle_allocated = true;

                init_security_buffers[0].cbBuffer = 0;
                init_security_buffers[0].BufferType = SECBUFFER_TOKEN;
                init_security_buffers[0].pvBuffer = NULL;
                init_security_buffers[1].cbBuffer = 0;
                init_security_buffers[1].BufferType = SECBUFFER_EMPTY;
                init_security_buffers[1].pvBuffer = 0;

                SecBufferDesc security_buffers_desc;
                security_buffers_desc.cBuffers = 2;
                security_buffers_desc.pBuffers = init_security_buffers;
                security_buffers_desc.ulVersion = SECBUFFER_VERSION;

               	status = InitializeSecurityContext(&tls_io_instance->credential_handle,
					NULL, tls_io_instance->host_name, ISC_REQ_EXTENDED_ERROR | ISC_REQ_STREAM | ISC_REQ_ALLOCATE_MEMORY | ISC_REQ_USE_SUPPLIED_CREDS, 0, 0, NULL, 0,
					&tls_io_instance->security_context, &security_buffers_desc,
					&context_attributes, NULL);
               
					
                if ((status == SEC_I_COMPLETE_NEEDED) || (status == SEC_I_CONTINUE_NEEDED) || (status == SEC_I_COMPLETE_AND_CONTINUE))
                {
                    if (xio_send(tls_io_instance->socket_io, init_security_buffers[0].pvBuffer, init_security_buffers[0].cbBuffer, NULL, NULL) != 0)
                    {
                        tls_io_instance->tlsio_state = TLSIO_STATE_ERROR;
                        indicate_error(tls_io_instance);
                    }
                    else
                    {
                        /* set the needed bytes to 1, to get on the next byte how many we actually need */
                        tls_io_instance->needed_bytes = 1;
                        if (resize_receive_buffer(tls_io_instance, tls_io_instance->needed_bytes + tls_io_instance->received_byte_count) != 0)
                        {
                            tls_io_instance->tlsio_state = TLSIO_STATE_ERROR;
                            indicate_error(tls_io_instance);
                        }
                        else
                        {
                            tls_io_instance->tlsio_state = TLSIO_STATE_HANDSHAKE_CLIENT_HELLO_SENT;
                        }
                    }
                }
            }
        }
    }
}

static int set_receive_buffer(TLS_IO_INSTANCE* tls_io_instance, size_t buffer_size)
{
    int result;

	unsigned char* new_buffer = (unsigned char*) realloc(tls_io_instance->received_bytes, buffer_size);
    if (new_buffer == NULL)
    {
        result = __LINE__;
    }
    else
    {
        tls_io_instance->received_bytes = new_buffer;
        tls_io_instance->buffer_size = buffer_size;
        result = 0;
    }

    return result;
}

static void on_underlying_io_bytes_received(void* context, const unsigned char* buffer, size_t size)
{
    TLS_IO_INSTANCE* tls_io_instance = (TLS_IO_INSTANCE*)context;
    size_t consumed_bytes;

    if (resize_receive_buffer(tls_io_instance, tls_io_instance->received_byte_count + size) == 0)
    {
        memcpy(tls_io_instance->received_bytes + tls_io_instance->received_byte_count, buffer, size);
        tls_io_instance->received_byte_count += size;

        if (size > tls_io_instance->needed_bytes)
        {
            tls_io_instance->needed_bytes = 0;
        }
        else
        {
            tls_io_instance->needed_bytes -= size;
        }

        /* Drain what we received */
        while (tls_io_instance->needed_bytes == 0)
        {
            if (tls_io_instance->tlsio_state == TLSIO_STATE_HANDSHAKE_CLIENT_HELLO_SENT)
            {
                SecBuffer input_buffers[2];
                SecBuffer output_buffers[2];
                ULONG context_attributes;

                /* we need to try and perform the second (next) step of the init */
                input_buffers[0].cbBuffer = (unsigned long)tls_io_instance->received_byte_count;
                input_buffers[0].BufferType = SECBUFFER_TOKEN;
                input_buffers[0].pvBuffer = (void*)tls_io_instance->received_bytes;
                input_buffers[1].cbBuffer = 0;
                input_buffers[1].BufferType = SECBUFFER_EMPTY;
                input_buffers[1].pvBuffer = 0;

                SecBufferDesc input_buffers_desc;
                input_buffers_desc.cBuffers = 2;
                input_buffers_desc.pBuffers = input_buffers;
                input_buffers_desc.ulVersion = SECBUFFER_VERSION;

                output_buffers[0].cbBuffer = 0;
                output_buffers[0].BufferType = SECBUFFER_TOKEN;
                output_buffers[0].pvBuffer = NULL;
                output_buffers[1].cbBuffer = 0;
                output_buffers[1].BufferType = SECBUFFER_EMPTY;
                output_buffers[1].pvBuffer = 0;

                SecBufferDesc output_buffers_desc;
                output_buffers_desc.cBuffers = 2;
                output_buffers_desc.pBuffers = output_buffers;
                output_buffers_desc.ulVersion = SECBUFFER_VERSION;

				
                unsigned long flags = ISC_REQ_EXTENDED_ERROR | ISC_REQ_STREAM | ISC_REQ_ALLOCATE_MEMORY | ISC_REQ_USE_SUPPLIED_CREDS;
                SECURITY_STATUS status = InitializeSecurityContext(&tls_io_instance->credential_handle,
					&tls_io_instance->security_context, tls_io_instance->host_name, flags, 0, 0, &input_buffers_desc, 0,
					&tls_io_instance->security_context, &output_buffers_desc,
					&context_attributes, NULL);
                

                switch (status)
                {
                case SEC_E_INCOMPLETE_MESSAGE:
                    if (input_buffers[1].BufferType != SECBUFFER_MISSING)
                    {
                        //If SECBUFFER_MISSING not sent, try to read byte by byte. 
                        tls_io_instance->needed_bytes = 1;
                    }
                    else
                    {
                        tls_io_instance->needed_bytes = input_buffers[1].cbBuffer;
                    }

                    if (resize_receive_buffer(tls_io_instance, tls_io_instance->received_byte_count + tls_io_instance->needed_bytes) != 0)
                    {
                        tls_io_instance->tlsio_state = TLSIO_STATE_ERROR;
                        if (tls_io_instance->on_io_open_complete != NULL)
                        {
                            tls_io_instance->on_io_open_complete(tls_io_instance->on_io_open_complete_context, IO_OPEN_ERROR);
                        }
                    }

                    break;
                case SEC_E_OK:
                    consumed_bytes = tls_io_instance->received_byte_count;
                    /* Any extra bytes left over or did we fully consume the receive buffer? */
                    if (input_buffers[1].BufferType == SECBUFFER_EXTRA)
                    {
                        consumed_bytes -= input_buffers[1].cbBuffer;
                        (void)memmove(tls_io_instance->received_bytes, tls_io_instance->received_bytes + consumed_bytes, tls_io_instance->received_byte_count - consumed_bytes);
                    }
                    tls_io_instance->received_byte_count -= consumed_bytes;

                    /* if nothing more to consume, set the needed bytes to 1, to get on the next byte how many we actually need */
                    tls_io_instance->needed_bytes = tls_io_instance->received_byte_count == 0 ? 1 : 0;

                    if (set_receive_buffer(tls_io_instance, tls_io_instance->needed_bytes + tls_io_instance->received_byte_count) != 0)
                    {
                        tls_io_instance->tlsio_state = TLSIO_STATE_ERROR;
                        if (tls_io_instance->on_io_open_complete != NULL)
                        {
                            tls_io_instance->on_io_open_complete(tls_io_instance->on_io_open_complete_context, IO_OPEN_ERROR);
                        }
                    }
                    else
                    {
                        tls_io_instance->tlsio_state = TLSIO_STATE_OPEN;
                        if (tls_io_instance->on_io_open_complete != NULL)
                        {
                            tls_io_instance->on_io_open_complete(tls_io_instance->on_io_open_complete_context, IO_OPEN_OK);
                        }
                    }
                    break;
                case SEC_I_COMPLETE_NEEDED:
                case SEC_I_CONTINUE_NEEDED:
                case SEC_I_COMPLETE_AND_CONTINUE:
                    if ((output_buffers[0].cbBuffer > 0) && xio_send(tls_io_instance->socket_io, output_buffers[0].pvBuffer, output_buffers[0].cbBuffer, NULL, NULL) != 0)
                    {
                        tls_io_instance->tlsio_state = TLSIO_STATE_ERROR;
                        if (tls_io_instance->on_io_open_complete != NULL)
                        {
                            tls_io_instance->on_io_open_complete(tls_io_instance->on_io_open_complete_context, IO_OPEN_ERROR);
                        }
                    }
                    else
                    {
                        consumed_bytes = tls_io_instance->received_byte_count;
                        /* Any extra bytes left over or did we fully consume the receive buffer? */
                        if (input_buffers[1].BufferType == SECBUFFER_EXTRA)
                        {
                            consumed_bytes -= input_buffers[1].cbBuffer;
                            (void)memmove(tls_io_instance->received_bytes, tls_io_instance->received_bytes + consumed_bytes, tls_io_instance->received_byte_count - consumed_bytes);
                        }
                        tls_io_instance->received_byte_count -= consumed_bytes;

                        /* if nothing more to consume, set the needed bytes to 1, to get on the next byte how many we actually need */
                        tls_io_instance->needed_bytes = tls_io_instance->received_byte_count == 0 ? 1 : 0;

                        if (set_receive_buffer(tls_io_instance, tls_io_instance->needed_bytes + tls_io_instance->received_byte_count) != 0)
                        {
                            tls_io_instance->tlsio_state = TLSIO_STATE_ERROR;
                            if (tls_io_instance->on_io_open_complete != NULL)
                            {
                                tls_io_instance->on_io_open_complete(tls_io_instance->on_io_open_complete_context, IO_OPEN_ERROR);
                            }
                        }
                        else
                        {
                            tls_io_instance->tlsio_state = TLSIO_STATE_HANDSHAKE_CLIENT_HELLO_SENT;
                        }
                    }
                    break;
                case SEC_E_UNTRUSTED_ROOT:
                    tls_io_instance->tlsio_state = TLSIO_STATE_ERROR;
                    if (tls_io_instance->on_io_open_complete != NULL)
                    {
                        tls_io_instance->on_io_open_complete(tls_io_instance->on_io_open_complete_context, IO_OPEN_ERROR);
                    }
                    break;
                default:
                    {
                        LPVOID srcText = NULL;
                        if (FormatMessage(FORMAT_MESSAGE_ALLOCATE_BUFFER | FORMAT_MESSAGE_FROM_SYSTEM | FORMAT_MESSAGE_IGNORE_INSERTS, NULL,
                            status, MAKELANGID(LANG_NEUTRAL, SUBLANG_DEFAULT), (LPTSTR)srcText, 0, NULL) > 0)
                        {
                            LogError("[%#x] %s", status, (LPTSTR)srcText);
                            LocalFree(srcText);
                        }
                        else
                        {
                            LogError("[%#x]", status);
                        }

                        tls_io_instance->tlsio_state = TLSIO_STATE_ERROR;
                        indicate_error(tls_io_instance);
                    }
                    break;
                }
            }
            else if (tls_io_instance->tlsio_state == TLSIO_STATE_OPEN)
            {
                SecBuffer security_buffers[4];
                SecBufferDesc security_buffers_desc;

                security_buffers[0].BufferType = SECBUFFER_DATA;
                security_buffers[0].pvBuffer = tls_io_instance->received_bytes;
                security_buffers[0].cbBuffer = (unsigned long)tls_io_instance->received_byte_count;
                security_buffers[1].BufferType = SECBUFFER_EMPTY;
                security_buffers[2].BufferType = SECBUFFER_EMPTY;
                security_buffers[3].BufferType = SECBUFFER_EMPTY;

                security_buffers_desc.cBuffers = sizeof(security_buffers) / sizeof(security_buffers[0]);
                security_buffers_desc.pBuffers = security_buffers;
                security_buffers_desc.ulVersion = SECBUFFER_VERSION;

                SECURITY_STATUS status = DecryptMessage(&tls_io_instance->security_context, &security_buffers_desc, 0, NULL);
                switch (status)
                {
                case SEC_E_INCOMPLETE_MESSAGE:
                    if (security_buffers[1].BufferType != SECBUFFER_MISSING)
                    {
                        //If SECBUFFER_MISSING not sent, try to read byte by byte.
                        tls_io_instance->needed_bytes = 1;
                    }
                    else
                    {
                        tls_io_instance->needed_bytes = security_buffers[1].cbBuffer;
                    }

                    if (resize_receive_buffer(tls_io_instance, tls_io_instance->received_byte_count + tls_io_instance->needed_bytes) != 0)
                    {
                        tls_io_instance->tlsio_state = TLSIO_STATE_ERROR;
                        indicate_error(tls_io_instance);
                    }
                    break;
                case SEC_E_OK:
                    if (security_buffers[1].BufferType != SECBUFFER_DATA)
                    {
                        tls_io_instance->tlsio_state = TLSIO_STATE_ERROR;
                        indicate_error(tls_io_instance);
                    }
                    else
                    {
                        /* notify of the received data */
                        if (tls_io_instance->on_bytes_received != NULL)
                        {
							tls_io_instance->on_bytes_received(tls_io_instance->on_bytes_received_context, (const unsigned char *) security_buffers[1].pvBuffer, security_buffers[1].cbBuffer);
                        }

                        consumed_bytes = tls_io_instance->received_byte_count;

                        for (size_t i = 0; i < sizeof(security_buffers) / sizeof(security_buffers[0]); i++)
                        {
                            /* Any extra bytes left over or did we fully consume the receive buffer? */
                            if (security_buffers[i].BufferType == SECBUFFER_EXTRA)
                            {
                                consumed_bytes -= security_buffers[i].cbBuffer;
                                (void)memmove(tls_io_instance->received_bytes, tls_io_instance->received_bytes + consumed_bytes, tls_io_instance->received_byte_count - consumed_bytes);
                                break;
                            }
                        }
                        tls_io_instance->received_byte_count -= consumed_bytes;

                        /* if nothing more to consume, set the needed bytes to 1, to get on the next byte how many we actually need */
                        tls_io_instance->needed_bytes = tls_io_instance->received_byte_count == 0 ? 1 : 0;

                        if (set_receive_buffer(tls_io_instance, tls_io_instance->needed_bytes + tls_io_instance->received_byte_count) != 0)
                        {
                            tls_io_instance->tlsio_state = TLSIO_STATE_ERROR;
                            indicate_error(tls_io_instance);
                        }
                    }
                    break;
                default:
                    {
                        LPVOID srcText = NULL;
                        if (FormatMessage(FORMAT_MESSAGE_ALLOCATE_BUFFER | FORMAT_MESSAGE_FROM_SYSTEM | FORMAT_MESSAGE_IGNORE_INSERTS, NULL,
                            status, MAKELANGID(LANG_NEUTRAL, SUBLANG_DEFAULT), (LPTSTR)srcText, 0, NULL) > 0)
                        {
                            LogError("[%#x] %s", status, (LPTSTR)srcText);
                            LocalFree(srcText);
                        }
                        else
                        {
                            LogError("[%#x]", status);
                        }

                        tls_io_instance->tlsio_state = TLSIO_STATE_ERROR;
                        indicate_error(tls_io_instance);
                    }
                    break;
                }
            }
            else
            {
                /* Received data in error or other state */
                break;
            }
        }
    
    }
}

static void on_underlying_io_error(void* context)
{
    TLS_IO_INSTANCE* tls_io_instance = (TLS_IO_INSTANCE*)context;

    switch (tls_io_instance->tlsio_state)
    {
    default:
    case TLSIO_STATE_NOT_OPEN:
    case TLSIO_STATE_ERROR:
        break;

    case TLSIO_STATE_OPENING_UNDERLYING_IO:
    case TLSIO_STATE_HANDSHAKE_CLIENT_HELLO_SENT:
    case TLSIO_STATE_HANDSHAKE_SERVER_HELLO_RECEIVED:
        tls_io_instance->tlsio_state = TLSIO_STATE_ERROR;
        if (tls_io_instance->on_io_open_complete != NULL)
        {
            tls_io_instance->on_io_open_complete(tls_io_instance->on_io_open_complete_context, IO_OPEN_ERROR);
        }
        break;

    case TLSIO_STATE_CLOSING:
        tls_io_instance->tlsio_state = TLSIO_STATE_ERROR;
        if (tls_io_instance->on_io_close_complete != NULL)
        {
            tls_io_instance->on_io_close_complete(tls_io_instance->on_io_close_complete_context);
        }
        break;

    case TLSIO_STATE_OPEN:
        tls_io_instance->tlsio_state = TLSIO_STATE_ERROR;
        indicate_error(tls_io_instance);
        break;
    }
}

CONCRETE_IO_HANDLE tlsio_schannel_create(void* io_create_parameters)
{
	TLSIO_CONFIG* tls_io_config = (TLSIO_CONFIG *) io_create_parameters;
    TLS_IO_INSTANCE* result;

    if (tls_io_config == NULL)
    {
        result = NULL;
    }
    else
    {
		result = (TLS_IO_INSTANCE *) malloc(sizeof(TLS_IO_INSTANCE));
        if (result != NULL)
        {
            SOCKETIO_CONFIG socketio_config;

            socketio_config.hostname = tls_io_config->hostname;
            socketio_config.port = tls_io_config->port;
            socketio_config.accepted_socket = NULL;

            result->on_bytes_received = NULL;
            result->on_io_open_complete = NULL;
            result->on_io_close_complete = NULL;
            result->on_io_error = NULL;
            result->on_io_open_complete_context = NULL;
            result->on_io_close_complete_context = NULL;
            result->on_bytes_received_context = NULL;
            result->on_io_error_context = NULL;
            result->credential_handle_allocated = false;

			result->host_name = (SEC_TCHAR*)malloc(sizeof(SEC_TCHAR) * (1 + strlen(tls_io_config->hostname)));
			
            if (result->host_name == NULL)
            {
                free(result);
                result = NULL;
            }
            else
            {
				#ifdef WINCE
				(void) mbstowcs(result->host_name, tls_io_config->hostname, strlen(tls_io_config->hostname));
				#else
				(void)strcpy(result->host_name, tls_io_config->hostname);
				#endif
				
                const IO_INTERFACE_DESCRIPTION* socket_io_interface = socketio_get_interface_description();
                if (socket_io_interface == NULL)
                {
                    free(result->host_name);
                    free(result);
                    result = NULL;
                }
                else
                {
                    result->socket_io = xio_create(socket_io_interface, &socketio_config);
                    if (result->socket_io == NULL)
                    {
                        free(result->host_name);
                        free(result);
                        result = NULL;
                    }
                    else
                    {
                        result->received_bytes = NULL;
                        result->received_byte_count = 0;
                        result->buffer_size = 0;
                        result->tlsio_state = TLSIO_STATE_NOT_OPEN;
                        result->x509certificate = NULL;
                        result->x509privatekey = NULL;
<<<<<<< HEAD
						result->x509_schannel_handle = NULL;
=======
                        result->x509_schannel_handle = NULL;
>>>>>>> d7350aaf
                    }
                }
            }
        }
    }

    return result;
}

void tlsio_schannel_destroy(CONCRETE_IO_HANDLE tls_io)
{
    if (tls_io != NULL)
    {
        TLS_IO_INSTANCE* tls_io_instance = (TLS_IO_INSTANCE*)tls_io;
        if (tls_io_instance->credential_handle_allocated)
        {
            (void)FreeCredentialHandle(&tls_io_instance->credential_handle);
            tls_io_instance->credential_handle_allocated = false;
        }

        if (tls_io_instance->received_bytes != NULL)
        {
            free(tls_io_instance->received_bytes);
        }

        if (tls_io_instance->x509_schannel_handle != NULL)
        {
            x509_schannel_destroy(tls_io_instance->x509_schannel_handle);
        }

        xio_destroy(tls_io_instance->socket_io);
        free(tls_io_instance->host_name);
        free(tls_io);
    }
}

int tlsio_schannel_open(CONCRETE_IO_HANDLE tls_io, ON_IO_OPEN_COMPLETE on_io_open_complete, void* on_io_open_complete_context, ON_BYTES_RECEIVED on_bytes_received, void* on_bytes_received_context, ON_IO_ERROR on_io_error, void* on_io_error_context)
{
    int result;

    if (tls_io == NULL)
    {
        result = __LINE__;
    }
    else
    {
        TLS_IO_INSTANCE* tls_io_instance = (TLS_IO_INSTANCE*)tls_io;

        if (tls_io_instance->tlsio_state != TLSIO_STATE_NOT_OPEN)
        {
            result = __LINE__;
        }
        else
        {
            tls_io_instance->on_io_open_complete = on_io_open_complete;
            tls_io_instance->on_io_open_complete_context = on_io_open_complete_context;

            tls_io_instance->on_bytes_received = on_bytes_received;
            tls_io_instance->on_bytes_received_context = on_bytes_received_context;

            tls_io_instance->on_io_error = on_io_error;
            tls_io_instance->on_io_error_context = on_io_error_context;

            tls_io_instance->tlsio_state = TLSIO_STATE_OPENING_UNDERLYING_IO;

            if (xio_open(tls_io_instance->socket_io, on_underlying_io_open_complete, tls_io_instance, on_underlying_io_bytes_received, tls_io_instance, on_underlying_io_error, tls_io_instance) != 0)
            {
                result = __LINE__;
            }
            else
            {
                result = 0;
            }
        }
    }

    return result;
}

int tlsio_schannel_close(CONCRETE_IO_HANDLE tls_io, ON_IO_CLOSE_COMPLETE on_io_close_complete, void* callback_context)
{
    int result = 0;

    if (tls_io == NULL)
    {
        result = __LINE__;
    }
    else
    {
        TLS_IO_INSTANCE* tls_io_instance = (TLS_IO_INSTANCE*)tls_io;

        if ((tls_io_instance->tlsio_state == TLSIO_STATE_NOT_OPEN) ||
            (tls_io_instance->tlsio_state == TLSIO_STATE_CLOSING))
        {
            result = __LINE__;
        }
        else
        {
            tls_io_instance->tlsio_state = TLSIO_STATE_CLOSING;
            tls_io_instance->on_io_close_complete = on_io_close_complete;
            tls_io_instance->on_io_close_complete_context = callback_context;
            if (xio_close(tls_io_instance->socket_io, on_underlying_io_close_complete, tls_io_instance) != 0)
            {
                result = __LINE__;
            }
            else
            {
                result = 0;
            }
        }
    }

    return result;
}

static int send_chunk(CONCRETE_IO_HANDLE tls_io, const void* buffer, size_t size, ON_SEND_COMPLETE on_send_complete, void* callback_context)
{
    int result;

    if ((tls_io == NULL) ||
        (buffer == NULL) ||
        (size == 0))
    {
        /* Invalid arguments */
        result = __LINE__;
    }
    else
    {
        TLS_IO_INSTANCE* tls_io_instance = (TLS_IO_INSTANCE*)tls_io;
        if (tls_io_instance->tlsio_state != TLSIO_STATE_OPEN)
        {
            result = __LINE__;
        }
        else
        {
            SecPkgContext_StreamSizes  sizes;
            SECURITY_STATUS status = QueryContextAttributes(&tls_io_instance->security_context, SECPKG_ATTR_STREAM_SIZES, &sizes);
            if (status != SEC_E_OK)
            {
                result = __LINE__;
            }
            else
            {
                SecBuffer security_buffers[4];
                SecBufferDesc security_buffers_desc;
                size_t needed_buffer = sizes.cbHeader + size + sizes.cbTrailer;
                unsigned char* out_buffer = (unsigned char*)malloc(needed_buffer);
                if (out_buffer == NULL)
                {
                    result = __LINE__;
                }
                else
                {
                    memcpy(out_buffer + sizes.cbHeader, buffer, size);

                    security_buffers[0].BufferType = SECBUFFER_STREAM_HEADER;
                    security_buffers[0].cbBuffer = sizes.cbHeader;
                    security_buffers[0].pvBuffer = out_buffer;
                    security_buffers[1].BufferType = SECBUFFER_DATA;
                    security_buffers[1].cbBuffer = (unsigned long)size;
                    security_buffers[1].pvBuffer = out_buffer + sizes.cbHeader;
                    security_buffers[2].BufferType = SECBUFFER_STREAM_TRAILER;
                    security_buffers[2].cbBuffer = sizes.cbTrailer;
                    security_buffers[2].pvBuffer = out_buffer + sizes.cbHeader + size;
                    security_buffers[3].cbBuffer = 0;
                    security_buffers[3].BufferType = SECBUFFER_EMPTY;
                    security_buffers[3].pvBuffer = 0;

                    security_buffers_desc.cBuffers = sizeof(security_buffers) / sizeof(security_buffers[0]);
                    security_buffers_desc.pBuffers = security_buffers;
                    security_buffers_desc.ulVersion = SECBUFFER_VERSION;

                    status = EncryptMessage(&tls_io_instance->security_context, 0, &security_buffers_desc, 0);
                    if (FAILED(status))
                    {
                        result = __LINE__;
                    }
                    else
                    {
                        if (xio_send(tls_io_instance->socket_io, out_buffer, security_buffers[0].cbBuffer + security_buffers[1].cbBuffer + security_buffers[2].cbBuffer, on_send_complete, callback_context) != 0)
                        {
                            result = __LINE__;
                        }
                        else
                        {
                            result = 0;
                        }
                    }

                    free(out_buffer);
                }
            }
        }
    }

    return result;
}

int tlsio_schannel_send(CONCRETE_IO_HANDLE tls_io, const void* buffer, size_t size, ON_SEND_COMPLETE on_send_complete, void* callback_context)
{
    int result;

    while (size > 0)
    {
        size_t to_send = 16 * 1024;
        if (to_send > size)
        {
            to_send = size;
        }

        if (send_chunk(tls_io, buffer, to_send, (to_send == size) ? on_send_complete : NULL, callback_context) != 0)
        {
            break;
        }

        size -= to_send;
        buffer = ((const unsigned char*)buffer) + to_send;
    }

    if (size > 0)
    {
        result = __LINE__;
    }
    else
    {
        result = 0;
    }

    return result;
}

void tlsio_schannel_dowork(CONCRETE_IO_HANDLE tls_io)
{
    if (tls_io != NULL)
    {
        TLS_IO_INSTANCE* tls_io_instance = (TLS_IO_INSTANCE*)tls_io;
        xio_dowork(tls_io_instance->socket_io);
    }
}

int tlsio_schannel_setoption(CONCRETE_IO_HANDLE tls_io, const char* optionName, const void* value)
{
    int result;

    if (tls_io == NULL || optionName == NULL)
    {
        result = __LINE__;
    }
    else
    {
        TLS_IO_INSTANCE* tls_io_instance = (TLS_IO_INSTANCE*)tls_io;
        /*x509certificate and x509privatekey are "referenced" by this layer*/
        if (strcmp("x509certificate", optionName) == 0)
        {
            if (tls_io_instance->x509certificate != NULL)
            {
                LogError("unable to set x509 options more than once");
                result =__LINE__;
            }
            else
            {
				tls_io_instance->x509certificate = (const char *)tlsio_schannel_CloneOption("x509certificate", value);
                if (tls_io_instance->x509privatekey != NULL)
                {
                    tls_io_instance->x509_schannel_handle = x509_schannel_create(tls_io_instance->x509certificate, tls_io_instance->x509privatekey);
                    if (tls_io_instance->x509_schannel_handle == NULL)
                    {
                        LogError("x509_schannel_create failed");
                        result = __LINE__;
                    }
                    else
                    {
                        /*all is fine, the x509 shall be used later*/
                        result = 0;
                    }
                }
                else
                {
                    result = 0; /*all is fine, maybe x509 privatekey will come and then x509 is set*/
                }
            }
        }
        else if (strcmp("x509privatekey", optionName) == 0)
        {
            if (tls_io_instance->x509privatekey != NULL)
            {
                LogError("unable to set more than once x509 options");
                result = __LINE__;
            }
            else
            {
				tls_io_instance->x509privatekey = (const char *)tlsio_schannel_CloneOption("x509privatekey", value);
                if (tls_io_instance->x509certificate!= NULL)
                {
                    tls_io_instance->x509_schannel_handle = x509_schannel_create(tls_io_instance->x509certificate, tls_io_instance->x509privatekey);
                    if (tls_io_instance->x509_schannel_handle == NULL)
                    {
                        LogError("x509_schannel_create failed");
                        result = __LINE__;
                    }
                    else
                    {
                        /*all is fine, the x509 shall be used later*/
                        result = 0;
                    }
                }
                else
                {
                    result = 0; /*all is fine, maybe x509 privatekey will come and then x509 is set*/
                }
            }
        }
        else if (tls_io_instance->socket_io == NULL)
        {
            result = __LINE__;
        }
        else
        {
            result = xio_setoption(tls_io_instance->socket_io, optionName, value);
        }
    }

    return result;
}

const IO_INTERFACE_DESCRIPTION* tlsio_schannel_get_interface_description(void)
{
    return &tlsio_schannel_interface_description;
}<|MERGE_RESOLUTION|>--- conflicted
+++ resolved
@@ -768,11 +768,7 @@
                         result->tlsio_state = TLSIO_STATE_NOT_OPEN;
                         result->x509certificate = NULL;
                         result->x509privatekey = NULL;
-<<<<<<< HEAD
-						result->x509_schannel_handle = NULL;
-=======
                         result->x509_schannel_handle = NULL;
->>>>>>> d7350aaf
                     }
                 }
             }
